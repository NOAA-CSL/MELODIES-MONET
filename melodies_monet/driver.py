# Copyright (C) 2022 National Center for Atmospheric Research and National Oceanic and Atmospheric Administration 
# SPDX-License-Identifier: Apache-2.0
#
"""
Drive the entire analysis package via the :class:`analysis` class.
"""
import monetio as mio
import monet as m
import os
import xarray as xr
import pandas as pd
import numpy as np
import datetime

from .util import write_util

__all__ = (
    "pair",
    "observation",
    "model",
    "analysis",
)


class pair:
    """The pair class.

    The pair class pairs model data 
    directly with observational data along time and space.
    """
    
    def __init__(self):
        """Initialize a :class:`pair` object."""
        self.type = 'pt_sfc'
        self.radius_of_influence = 1e6
        self.obs = None
        self.model = None
        self.model_vars = None
        self.obs_vars = None
        self.filename = None

    def __repr__(self):
        return (
            f"{type(self).__name__}(\n"
            f"    type={self.type!r},\n"
            f"    radius_of_influence={self.radius_of_influence!r},\n"
            f"    obs={self.obs!r},\n"
            f"    model={self.model!r},\n"
            f"    model_vars={self.model_vars!r},\n"
            f"    obs_vars={self.obs_vars!r},\n"
            f"    filename={self.filename!r},\n"
            ")"
        )

    def fix_paired_xarray(self, dset):
        """Reformat the paired dataset.
    
        Parameters
        ----------
        dset : xarray.Dataset
        
        Returns
        -------
        xarray.Dataset
            Reformatted paired dataset.
        """
        # first convert to dataframe
        df = dset.to_dataframe().reset_index(drop=True)

        # now get just the single site index
        dfpsite = df.rename({'siteid': 'x'}, axis=1).drop_duplicates(subset=['x'])
        columns = dfpsite.columns  # all columns
        site_columns = [
            'latitude',
            'longitude',
            'x',
            'site',
            'msa_code',
            'cmsa_name',
            'epa_region',
            'state_name',
            'msa_name',
            'site',
            'utcoffset',
        ]  # only columns for single site identificaiton

        # site only xarray obj (no time dependence)
        dfps = dfpsite.loc[:, columns[columns.isin(site_columns)]].set_index(['x']).to_xarray()  # single column index

        # now pivot df and convert back to xarray using only non site_columns
        site_columns.remove('x')  # need to keep x to merge later
        dfx = df.loc[:, df.columns[~df.columns.isin(site_columns)]].rename({'siteid': 'x'}, axis=1).set_index(['time', 'x']).to_xarray()

        # merge the time dependent and time independent
        out = xr.merge([dfx, dfps])

        # reset x index and add siteid back to the xarray object
        if ~pd.api.types.is_numeric_dtype(out.x):
            siteid = out.x.values
            out['x'] = range(len(siteid))
            out['siteid'] = (('x'), siteid)

        return out


class observation:
    """The observation class.
    
    A class with information and data from an observational dataset.
    """

    def __init__(self):
        """Initialize an :class:`observation` object."""
        self.obs = None
        self.label = None
        self.file = None
        self.obj = None
        self.type = None
        self.debug = None
        self.variable_dict = None

    def __repr__(self):
        return (
            f"{type(self).__name__}(\n"
            f"    obs={self.obs!r},\n"
            f"    label={self.label!r},\n"
            f"    file={self.file!r},\n"
            f"    obj={repr(self.obj) if self.obj is None else '...'},\n"
            f"    type={self.type!r},\n"
            f"    variable_dict={self.variable_dict!r},\n"
            ")"
        )

    def open_obs(self, time_interval=None):
        """Open the observational data, store data in observation pair,
        and apply mask and scaling.

        Parameters
        __________
        time_interval (optional, default None) : [pandas.Timestamp, pandas.Timestamp]
            If not None, restrict obs to datetime range spanned by time interval [start, end].

        Returns
        -------
        None
        """
        from glob import glob
        from numpy import sort
 
        try:
            if os.path.isfile(self.file):
                _, extension = os.path.splitext(self.file)
                if extension in ['.nc', '.ncf', '.netcdf', '.nc4']:
                    if len(glob(self.file)) > 1:
                        self.obj = xr.open_mfdataset(sort(glob(self.file)))
                    self.obj = xr.open_dataset(self.file)
                elif extension in ['.ict', '.icarrt']:
                    self.obj = mio.icarrt.add_data(self.file)
                self.mask_and_scale()  # mask and scale values from the control values
        except ValueError:
            print('something happened opening file')
            
    def open_sat_obs(self,time_interval=None):
        """Methods to opens satellite data observations. 
        Uses in-house python code to open and load observations.
        Alternatively may use the satpy reader.

        Returns
        -------
        type
            Fills the object class associated with the equivalent label (self.label) with satellite observation
            dataset read in from the associated file (self.file) by the satellite file reader
        """
        from .util import time_interval_subset as tsub
        
        try:
            if self.label == 'omps_l3':
                self.obj = mio.sat._omps_l3_mm.read_OMPS_l3(self.file)
            elif self.label == 'omps_nm':
                if time_interval is not None:
                    flst = tsub.subset_OMPS_l2(self.file,time_interval)
                else: flst = self.file
                self.obj = mio.sat._omps_nadir_mm.read_OMPS_nm(flst)
            elif self.label == 'mopitt_l3':
                print('Reading MOPITT')
                self.obj = mio.sat._mopitt_l3_mm.read_mopittdataset(self.file, 'column')
            elif self.label == 'modis_l2':
                from monetio import modis_l2
                print('Reading MODIS L2')
                self.obj = modis_l2.read_mfdataset(
                    self.file, self.variable_dict, debug=self.debug)
            elif self.label == 'tropomi_l2_no2':
                from monetio import tropomi_l2_no2
                print('Reading TROPOMI L2 NO2')
                self.obj = tropomi_l2_no2.read_trpdataset(
                    self.file, self.variable_dict, debug=self.debug)
            else: print('file reader not implemented for {} observation'.format(self.label))
        except ValueError:
            print('something happened opening file')
            
    def mask_and_scale(self):
        """Mask and scale observations, including unit conversions and setting
        detection limits.
        
        Returns
        -------
        None
        """
        vars = self.obj.data_vars
        if self.variable_dict is not None:
            for v in vars:
                if v in self.variable_dict:
                    d = self.variable_dict[v]
                    # Apply removal of min, max, and nan on the units in the obs file first.
                    if 'obs_min' in d:
                        self.obj[v].data = self.obj[v].where(self.obj[v] >= d['obs_min'])
                    if 'obs_max' in d:
                        self.obj[v].data = self.obj[v].where(self.obj[v] <= d['obs_max'])
                    if 'nan_value' in d:
                        self.obj[v].data = self.obj[v].where(self.obj[v] != d['nan_value'])
                    # Then apply a correction if needed for the units.
                    if 'unit_scale' in d:
                        scale = d['unit_scale']
                    else:
                        scale = 1
                    if 'unit_scale_method' in d:
                        if d['unit_scale_method'] == '*':
                            self.obj[v].data *= scale
                        elif d['unit_scale_method'] == '/':
                            self.obj[v].data /= scale
                        elif d['unit_scale_method'] == '+':
                            self.obj[v].data += scale
                        elif d['unit_scale_method'] == '-':
                            self.obj[v].data += -1 * scale
                    if 'obs_unit' in d:
                        unitin = d['obs_unit']
                        if unitin in {'ppmv', 'ppm'}:
                            scale = 1000. # convert to ppb
                            self.obj[v].data *= scale

    def obs_to_df(self):
        """Convert and reformat observation object (:attr:`obj`) to dataframe.

        Returns
        -------
        None
        """
        try:
            self.obj = self.obj.to_dataframe().reset_index().drop(['x', 'y'], axis=1)
        except KeyError:
            self.obj = self.obj.to_dataframe().reset_index().drop(['x'], axis=1)

class model:
    """The model class.
    
    A class with information and data from model results.
    """    

    def __init__(self):
        """Initialize a :class:`model` object."""
        self.model = None
        self.apply_ak = False
        self.radius_of_influence = None
        self.mod_kwargs = {}
        self.file_str = None
        self.files = None
        self.file_vert_str = None
        self.files_vert = None
        self.file_surf_str = None
        self.files_surf = None
        self.file_pm25_str = None
        self.files_pm25 = None
        self.label = None
        self.obj = None
        self.mapping = None
        self.variable_dict = None
        self.plot_kwargs = None

    def __repr__(self):
        return (
            f"{type(self).__name__}(\n"
            f"    model={self.model!r},\n"
            f"    radius_of_influence={self.radius_of_influence!r},\n"
            f"    mod_kwargs={self.mod_kwargs!r},\n"
            f"    file_str={self.file_str!r},\n"
            f"    label={self.label!r},\n"
            f"    obj={repr(self.obj) if self.obj is None else '...'},\n"
            f"    mapping={self.mapping!r},\n"
            f"    label={self.label!r},\n"
            "    ...\n"
            ")"
        )

    def glob_files(self):
        """Convert the model file location string read in by the yaml file
        into a list of files containing all model data.

        Returns
        -------
        None
        """
        from numpy import sort  # TODO: maybe use `sorted` for this
        from glob import glob
        from . import tutorial

        print(self.file_str)
        if self.file_str.startswith("example:"):
            example_id = ":".join(s.strip() for s in self.file_str.split(":")[1:])
            self.files = [tutorial.fetch_example(example_id)]
        else:
            self.files = sort(glob(self.file_str))
 
        # add option to read list of files from text file
        if 'txt' in self.file_str:
            with open(self.file_str,'r') as f:
                self.files = f.read().split()

        if self.file_vert_str is not None:
            self.files_vert = sort(glob(self.file_vert_str))
        if self.file_surf_str is not None:
            self.files_surf = sort(glob(self.file_surf_str))
        if self.file_pm25_str is not None:
            self.files_pm25 = sort(glob(self.file_pm25_str))

    def open_model_files(self, time_interval=None):
        """Open the model files, store data in :class:`model` instance attributes,
        and apply mask and scaling.
        
        Models supported are cmaq, wrfchem, rrfs, and gsdchem.
        If a model is not supported, MELODIES-MONET will try to open 
        the model data using a generic reader. If you wish to include new 
        models, add the new model option to this module.

        Parameters
        __________
        time_interval (optional, default None) : [pandas.Timestamp, pandas.Timestamp]
            If not None, restrict models to datetime range spanned by time interval [start, end].

        Returns
        -------
        None
        """
        from .util import time_interval_subset as tsub
        print(self.model.lower())

        self.glob_files()
        # Calculate species to input into MONET, so works for all mechanisms in wrfchem
        # I want to expand this for the other models too when add aircraft data.
        list_input_var = []
        for obs_map in self.mapping:
            list_input_var = list_input_var + list(set(self.mapping[obs_map].keys()) - set(list_input_var))
        #Only certain models need this option for speeding up i/o.
        if 'cmaq' in self.model.lower():
            print('**** Reading CMAQ model output...')
            self.mod_kwargs.update({'var_list' : list_input_var})
            if self.files_vert is not None:
                self.mod_kwargs.update({'fname_vert' : self.files_vert})
            if self.files_surf is not None:
                self.mod_kwargs.update({'fname_surf' : self.files_surf})
            if len(self.files) > 1:
                self.mod_kwargs.update({'concatenate_forecasts' : True})
            self.obj = mio.models._cmaq_mm.open_mfdataset(self.files,**self.mod_kwargs)
        elif 'wrfchem' in self.model.lower():
            print('**** Reading WRF-Chem model output...')
            self.mod_kwargs.update({'var_list' : list_input_var})
            self.obj = mio.models._wrfchem_mm.open_mfdataset(self.files,**self.mod_kwargs)
        elif 'rrfs' in self.model.lower():
            print('**** Reading RRFS-CMAQ model output...')
            if self.files_pm25 is not None:
                self.mod_kwargs.update({'fname_pm25' : self.files_pm25})
            self.mod_kwargs.update({'var_list' : list_input_var})
            self.obj = mio.models._rrfs_cmaq_mm.open_mfdataset(self.files,**self.mod_kwargs)
        elif 'gsdchem' in self.model.lower():
            print('**** Reading GSD-Chem model output...')
            if len(self.files) > 1:
                self.obj = mio.fv3chem.open_mfdataset(self.files,**self.mod_kwargs)
            else:
                self.obj = mio.fv3chem.open_dataset(self.files,**self.mod_kwargs)
        elif 'cesm_fv' in self.model.lower():
            print('**** Reading CESM FV model output...')
            self.mod_kwargs.update({'var_list' : list_input_var})
            self.obj = mio.models._cesm_fv_mm.open_mfdataset(self.files,**self.mod_kwargs)
        # CAM-chem-SE grid or MUSICAv0
        elif 'cesm_se' in self.model.lower(): 
            print('**** Reading CESM SE model output...')
            self.mod_kwargs.update({'var_list' : list_input_var})
            if self.scrip_file.startswith("example:"):
                from . import tutorial
                example_id = ":".join(s.strip() for s in self.scrip_file.split(":")[1:])
                self.scrip_file = tutorial.fetch_example(example_id)
            self.mod_kwargs.update({'scrip_file' : self.scrip_file})            
            self.obj = mio.models._cesm_se_mm.open_mfdataset(self.files,**self.mod_kwargs)
            #self.obj, self.obj_scrip = read_cesm_se.open_mfdataset(self.files,**self.mod_kwargs)
            #self.obj.monet.scrip = self.obj_scrip
        # MEB: addition for personal local copy to work with development UFS-RAQMS
        #      not intended for public versions
        elif 'fv3raqms' in self.model.lower():
            if len(self.files) > 1:
                self.obj = mio.models.fv3raqms.open_mfdataset(self.files,**self.mod_kwargs)
            else:
                self.obj = mio.models.fv3raqms.open_dataset(self.files)
            self.obj = self.obj.rename({'sfcp':'surfpres_pa','dpm':'dp_pa','pdash':'pres_pa_mid'})
            self.obj['surfpres_pa'] *= 100
            self.obj['dp_pa'] *= 100
        elif 'raqms' in self.model.lower():
            if time_interval is not None:
                # fill filelist with subset
                file_sublist = tsub.subset_model_filelist(self.files,'%m_%d_%Y_%H','6H',time_interval)
            else:
                # fill filelist with all files
                file_sublist = self.files
            if len(self.files) > 1:
                self.obj = mio.raqms.open_mfdataset(file_sublist,**self.mod_kwargs)
            else:
                self.obj = mio.raqms.open_dataset(file_sublist,**self.mod_kwargs)
        else:
            print('**** Reading Unspecified model output. Take Caution...')
            if len(self.files) > 1:
                self.obj = xr.open_mfdataset(self.files,**self.mod_kwargs)
            else:
                self.obj = xr.open_dataset(self.files[0],**self.mod_kwargs)
        self.mask_and_scale()

    def mask_and_scale(self):
        """Mask and scale model data including unit conversions.

        Returns
        -------
        None
        """
        vars = self.obj.data_vars
        if self.variable_dict is not None:
            for v in vars:
                if v in self.variable_dict:
                    d = self.variable_dict[v]
                    if 'unit_scale' in d:
                        scale = d['unit_scale']
                    else:
                        scale = 1
                    if 'unit_scale_method' in d:
                        if d['unit_scale_method'] == '*':
                            self.obj[v].data *= scale
                        elif d['unit_scale_method'] == '/':
                            self.obj[v].data /= scale
                        elif d['unit_scale_method'] == '+':
                            self.obj[v].data += scale
                        elif d['unit_scale_method'] == '-':
                            self.obj[v].data += -1 * scale
                    if 'om2oc_factor' in d:
                        print('Convert OM to OC here using factor ',d['om2oc_factor'],self.obj[v].data)
                        scale = d['om2oc_factor']
                        self.obj[v].data = self.obj[v].data/scale


class analysis:
    """The analysis class.
    
    The analysis class is the highest
    level class and stores all information about the analysis. It reads 
    and stores information from the input yaml file and defines 
    overarching analysis information like the start and end time, which 
    models and observations to pair, etc.
    """

    def __init__(self):
        """Initialize an :class:`analysis` object."""
        self.control = 'control.yaml'
        self.control_dict = None
        self.models = {}
        """dict : Models, set by :meth:`open_models`."""
        self.obs = {}
        """dict : Observations, set by :meth:`open_obs`."""
        self.paired = {}
        """dict : Paired data, set by :meth:`pair_data`."""
        self.start_time = None
        self.end_time = None
        self.time_intervals = None
        self.download_maps = True  # Default to True
        self.output_dir = None
        self.output_dir_save = None
        self.output_dir_read = None
        self.debug = False
        self.save = None
        self.read = None
        '''options for regrid from obsgrid to user-specified.
            Defaults to 1x1degree, single timestep'''
        self.usergrid_ntime = 1
        self.usergrid_nlon = 360
        self.usergrid_nlat = 180

    def __repr__(self):
        return (
            f"{type(self).__name__}(\n"
            f"    control={self.control!r},\n"
            f"    control_dict={repr(self.control_dict) if self.control_dict is None else '...'},\n"
            f"    models={self.models!r},\n"
            f"    obs={self.obs!r},\n"
            f"    paired={self.paired!r},\n"
            f"    start_time={self.start_time!r},\n"
            f"    end_time={self.end_time!r},\n"
            f"    time_intervals={self.time_intervals!r},\n"
            f"    download_maps={self.download_maps!r},\n"
            f"    output_dir={self.output_dir!r},\n"
            f"    output_dir_save={self.output_dir_save!r},\n"
            f"    output_dir_read={self.output_dir_read!r},\n"
            f"    debug={self.debug!r},\n"
            f"    save={self.save!r},\n"
            f"    read={self.read!r},\n"
            ")"
        )
    def read_control(self, control=None):
        """Read the input yaml file,
        updating various :class:`analysis` instance attributes.

        Parameters
        ----------
        control : str
            Input yaml file path.
            If provided, :attr:`control` will be set to this value.

        Returns
        -------
        type
            Reads the contents of the yaml control file into a dictionary associated with the analysis class.
        """
        import yaml

        if control is not None:
            self.control = control

        with open(self.control, 'r') as stream:
            self.control_dict = yaml.safe_load(stream)

        # set analysis time
        self.start_time = pd.Timestamp(self.control_dict['analysis']['start_time'])
        self.end_time = pd.Timestamp(self.control_dict['analysis']['end_time'])
        self.output_dir = os.path.expandvars(
            self.control_dict['analysis']['output_dir'])
        if 'output_dir_save' in self.control_dict['analysis'].keys():
            self.output_dir_save = os.path.expandvars(
                self.control_dict['analysis']['output_dir_save'])
        else:
            self.output_dir_save=self.output_dir
        if 'output_dir_read' in self.control_dict['analysis'].keys():
            if self.control_dict['analysis']['output_dir_read'] is not None:
                self.output_dir_read = os.path.expandvars(
                    self.control_dict['analysis']['output_dir_read'])
        else:
            self.output_dir_read=self.output_dir
            
        self.debug = self.control_dict['analysis']['debug']
        if 'save' in self.control_dict['analysis'].keys():
            self.save = self.control_dict['analysis']['save']
        if 'read' in self.control_dict['analysis'].keys():
            self.read = self.control_dict['analysis']['read']

        # generate time intervals for time chunking
        if 'time_interval' in self.control_dict['analysis'].keys():
            time_stamps = pd.date_range(
                start=self.start_time, end=self.end_time,
                freq=self.control_dict['analysis']['time_interval'])
            # if (end_time - start_time) is not an integer multiple
            #   of freq, append end_time to time_stamps
            if time_stamps[-1] < pd.Timestamp(self.end_time):
                time_stamps = time_stamps.append(
                    pd.DatetimeIndex([self.end_time]))
            self.time_intervals \
                = [[time_stamps[n], time_stamps[n+1]]
                    for n in range(len(time_stamps)-1)]
        if 'usergrid_ntime' in self.control_dict['analysis'].keys(): 
            self.usergrid_ntime = self.control_dict['analysis']['usergrid_ntime']
        if 'usergrid_nlat' in self.control_dict['analysis'].keys():
            self.usergrid_nlat = self.control_dict['analysis']['usergrid_nlat']
        if 'usergrid_nlon' in self.control_dict['analysis'].keys():
            self.usergrid_nlon = self.control_dict['analysis']['usergrid_nlon']
        # Enable Dask progress bars? (default: false)
        enable_dask_progress_bars = self.control_dict["analysis"].get(
            "enable_dask_progress_bars", False)
        if enable_dask_progress_bars:
            from dask.diagnostics import ProgressBar

            ProgressBar().register()
        else:
            from dask.callbacks import Callback

            Callback.active = set()
    
    def save_analysis(self):
        """Save all analysis attributes listed in analysis section of input yaml file.

        Returns
        -------
        None
        """
        if self.save is not None:
            # Loop over each possible attr type (models, obs and paired)
            for attr in self.save:
                if self.save[attr]['method']=='pkl':
                    from .util.write_util import write_pkl
                    write_pkl(obj=getattr(self,attr), output_name=os.path.join(self.output_dir_save,self.save[attr]['output_name']))

                elif self.save[attr]['method']=='netcdf':
                    from .util.write_util import write_analysis_ncf
                    # save either all groups or selected groups
                    if self.save[attr]['data']=='all':
                        if 'prefix' in self.save[attr]:
                            write_analysis_ncf(obj=getattr(self,attr), output_dir=self.output_dir_save,
                                               fn_prefix=self.save[attr]['prefix'])
                        else:
                            write_analysis_ncf(obj=getattr(self,attr), output_dir=self.output_dir_save)
                    else:
                        if 'prefix' in self.save[attr]:
                            write_analysis_ncf(obj=getattr(self,attr), output_dir=self.output_dir_save, 
                                               fn_prefix=self.save[attr]['prefix'], keep_groups=self.save[attr]['data'])
                        else:
                            write_analysis_ncf(obj=getattr(self,attr), output_dir=self.output_dir_save, 
                                               keep_groups=self.save[attr]['data'])
        
    def read_analysis(self):
        """Read all previously saved analysis attributes listed in analysis section of input yaml file.

        Returns
        -------
        None
        """
        if self.read is not None:
            # Loop over each possible attr type (models, obs and paired)
            from .util.read_util import read_saved_data
            for attr in self.read:
                if self.read[attr]['method']=='pkl':
                    read_saved_data(analysis=self,filenames=self.read[attr]['filenames'], method='pkl', attr=attr)
                elif self.read[attr]['method']=='netcdf':
                    read_saved_data(analysis=self,filenames=self.read[attr]['filenames'], method='netcdf', attr=attr)
                if attr == 'paired':
                    # initialize model/obs attributes, since needed for plotting and stats
                    self.open_models(load_files=False)
                    self.open_obs(load_files=False)


    def open_models(self, time_interval=None,load_files=True):
        """Open all models listed in the input yaml file and create a :class:`model` 
        object for each of them, populating the :attr:`models` dict.

        Parameters
        __________
        time_interval (optional, default None) : [pandas.Timestamp, pandas.Timestamp]
            If not None, restrict models to datetime range spanned by time interval [start, end].
        load_files (optional, default True): boolean
            If False, only populate :attr: dict with yaml file parameters and do not open model files. 
        Returns
        -------
        None
        """
        if 'model' in self.control_dict:
            # open each model
            for mod in self.control_dict['model']:
                # create a new model instance
                m = model()
                # this is the model type (ie cmaq, rapchem, gsdchem etc)
                m.model = self.control_dict['model'][mod]['mod_type']
                # set the model label in the dictionary and model class instance
                if "apply_ak" in self.control_dict['model'][mod].keys():
                    m.apply_ak = self.control_dict['model'][mod]['apply_ak']
                else:
                    m.apply_ak = False
                if 'radius_of_influence' in self.control_dict['model'][mod].keys():
                    m.radius_of_influence = self.control_dict['model'][mod]['radius_of_influence']
                else:
                    m.radius_of_influence = 1e6
                # this initial_file/last_file stuff should be removed. Should move to internal thing for satellite data mapping.
                if 'initial_file' in self.control_dict['model'][mod].keys(): 
                    m.initial_file = self.control_dict['model'][mod]['initial_file']
                else: m.initial_file = False
                if 'last_file' in self.control_dict['model'][mod].keys(): 
                    m.last_file = self.control_dict['model'][mod]['last_file']
                else: m.last_file = False
                        
                if 'mod_kwargs' in self.control_dict['model'][mod].keys():
                    m.mod_kwargs = self.control_dict['model'][mod]['mod_kwargs']    
                m.label = mod
                # create file string (note this can include hot strings)
                m.file_str = os.path.expandvars(
                    self.control_dict['model'][mod]['files'])
                if 'files_vert' in self.control_dict['model'][mod].keys():
                    m.file_vert_str = os.path.expandvars(
                        self.control_dict['model'][mod]['files_vert'])
                if 'files_surf' in self.control_dict['model'][mod].keys():
                    m.file_surf_str = os.path.expandvars(
                        self.control_dict['model'][mod]['files_surf'])
                if 'files_pm25' in self.control_dict['model'][mod].keys():
                    m.file_pm25_str = os.path.expandvars(
                        self.control_dict['model'][mod]['files_pm25'])
                # create mapping
                m.mapping = self.control_dict['model'][mod]['mapping']
                # add variable dict

                if 'variables' in self.control_dict['model'][mod].keys():
                    m.variable_dict = self.control_dict['model'][mod]['variables']
                if 'plot_kwargs' in self.control_dict['model'][mod].keys():
                    m.plot_kwargs = self.control_dict['model'][mod]['plot_kwargs']
                    
                # unstructured grid check
                if m.model in ['cesm_se']:
                    if 'scrip_file' in self.control_dict['model'][mod].keys():
                        m.scrip_file = self.control_dict['model'][mod]['scrip_file']
                    else:
                        raise ValueError( '"Scrip_file" must be provided for unstructured grid output!' )
                        
                # open the model
                if load_files:
                    m.open_model_files(time_interval=time_interval)
                self.models[m.label] = m

    def open_obs(self, time_interval=None, load_files=True):
        """Open all observations listed in the input yaml file and create an 
        :class:`observation` instance for each of them,
        populating the :attr:`obs` dict.

        Parameters
        __________
        time_interval (optional, default None) : [pandas.Timestamp, pandas.Timestamp]
            If not None, restrict obs to datetime range spanned by time interval [start, end].
        load_files (optional, default True): boolean
            If False, only populate :attr: dict with yaml file parameters and do not open obs files. 
            
        Returns
        -------
        None
        """
        if 'obs' in self.control_dict:
            for obs in self.control_dict['obs']:
                o = observation()
                o.obs = obs
                o.label = obs
                o.obs_type = self.control_dict['obs'][obs]['obs_type']
                o.file = os.path.expandvars(
                    self.control_dict['obs'][obs]['filename'])
                if 'debug' in self.control_dict['obs'][obs].keys():
                    o.debug = self.control_dict['obs'][obs]['debug']
                if 'variables' in self.control_dict['obs'][obs].keys():
                    o.variable_dict = self.control_dict['obs'][obs]['variables']
                if load_files:
                    if o.obs_type == 'pt_sfc':    
                        o.open_obs(time_interval=time_interval)
                    elif o.obs_type in ['sat_swath_sfc', 'sat_swath_clm', 'sat_grid_sfc',\
                                        'sat_grid_clm', 'sat_swath_prof']:
                        o.open_sat_obs(time_interval=time_interval)
                self.obs[o.label] = o

    def pair_data(self, time_interval=None):
        """Pair all observations and models in the analysis class
        (i.e., those listed in the input yaml file) together,
        populating the :attr:`paired` dict.

        Parameters
        __________
        time_interval (optional, default None) : [pandas.Timestamp, pandas.Timestamp]
            If not None, restrict pairing to datetime range spanned by time interval [start, end].


        Returns
        -------
        None
        """
        pairs = {}  # TODO: unused
        for model_label in self.models:
            mod = self.models[model_label]
            # Now we have the models we need to loop through the mapping table for each network and pair the data
            # each paired dataset will be output to a netcdf file with 'model_label_network.nc'
            for obs_to_pair in mod.mapping.keys():
                # get the variables to pair from the model data (ie don't pair all data)
                keys = [key for key in mod.mapping[obs_to_pair].keys()]
                obs_vars = [mod.mapping[obs_to_pair][key] for key in keys]
                
                # unstructured grid check - lon/lat variables should be explicitly added 
                # in addition to comparison variables
                if mod.obj.attrs.get("mio_scrip_file", False):
                    lonlat_list = [ 'lon', 'lat', 'longitude', 'latitude', 'Longitude', 'Latitude' ]
                    for ll in lonlat_list:
                        if ll in mod.obj.data_vars:
                            keys += [ll]
                model_obj = mod.obj[keys]
                
                ## TODO:  add in ability for simple addition of variables from

                # simplify the objs object with the correct mapping vairables
                obs = self.obs[obs_to_pair]

                # pair the data
                # if pt_sfc (surface point network or monitor)
                if obs.obs_type.lower() == 'pt_sfc':
                    # convert this to pandas dataframe unless already done because second time paired this obs
                    if not isinstance(obs.obj, pd.DataFrame):
                        obs.obs_to_df()
                    #Check if z dim is larger than 1. If so select, the first level as all models read through 
                    #MONETIO will be reordered such that the first level is the level nearest to the surface.
                    try:
                        if model_obj.sizes['z'] > 1:
                            # Select only the surface values to pair with obs.
                            model_obj = model_obj.isel(z=0).expand_dims('z',axis=1)
                    except KeyError as e:
                        raise Exception("MONET requires an altitude dimension named 'z'") from e
                    # now combine obs with
                    paired_data = model_obj.monet.combine_point(obs.obj, radius_of_influence=mod.radius_of_influence, suffix=mod.label)
                    print('After pairing: ', paired_data)
                    # this outputs as a pandas dataframe.  Convert this to xarray obj
                    p = pair()
                    p.obs = obs.label
                    p.model = mod.label
                    p.model_vars = keys
                    p.obs_vars = obs_vars
                    p.filename = '{}_{}.nc'.format(p.obs, p.model)
                    p.obj = paired_data.monet._df_to_da()
                    label = "{}_{}".format(p.obs, p.model)
                    self.paired[label] = p
                    p.obj = p.fix_paired_xarray(dset=p.obj)
                    # write_util.write_ncf(p.obj,p.filename) # write out to file
                # TODO: add other network types / data types where (ie flight, satellite etc)
                elif obs.obs_type.lower() == 'sat_swath_clm':
                    
                    if obs.label == 'omps_nm':
                        
                        from .util import satellite_utilities as sutil
                        if mod.apply_ak == True:
                            keys.append('pres_pa_mid')
                            keys.append('surfpres_pa')
                            model_obj = mod.obj[keys]
                            paired_data = sutil.omps_nm_pairing_apriori(model_obj,obs.obj)
                        else:
                            keys.append('dp_pa')
                            model_obj = mod.obj[keys]
                            paired_data = sutil.omps_nm_pairing(model_obj,obs.obj,keys)
                        
                        paired_data = paired_data.where((paired_data.o3vmr > 0))
                        p = pair()
                        p.type = obs.obs_type
                        p.obs = obs.label
                        p.model = mod.label
                        p.model_vars = keys
                        p.obs_vars = obs_vars
                        p.obj = paired_data 
                        label = '{}_{}'.format(p.obs,p.model)
                        self.paired[label] = p
                elif obs.obs_type.lower() == 'sat_grid_clm':
                    if obs.label == 'omps_l3':
                        from .util import satellite_utilities as sutil
                        # trim obs array to only data within analysis window
                        obs_dat = obs.obj.sel(time=slice(self.start_time.date(),self.end_time.date())).copy()
                        model_obsgrid = sutil.omps_l3_daily_o3_pairing(mod.obj,obs_dat,'o3vmr')
                        # combine model and observations into paired dataset
                        obs_dat['o3vmr'] = (['time','x','y'],model_obsgrid.sel(time=slice(self.start_time.date(),self.end_time.date())).data)
                        p = pair()
                        p.type = obs.obs_type
                        p.obs = obs.label
                        p.model = mod.label
                        p.model_vars = keys
                        p.obs_vars = obs_vars
                        p.obj = obs_dat
                        label = '{}_{}'.format(p.obs,p.model)
                        self.paired[label] = p
    def concat_pairs(self):
        """Read and concatenate all observation and model time interval pair data,
        populating the :attr:`paired` dict.

        Returns
        -------
        None
        """
        pass
    
    def regrid_paired(self,pair_label):
        '''Re-grid observation and model pair data to specified grid
        '''
        from .util import grid_util
        import numpy as np
        import pandas as pd
        import xarray as xr

        paired_ds_dims = self.paired[pair_label].obj.dims
        obs_time = pd.to_datetime(self.paired[pair_label].obj['time'])
        
        grid,edge,time_stamps = grid_util.generate_uniform_grid(paired_ds_dims,self.control_dict['analysis']['start_time'],
                                        self.control_dict['analysis']['end_time'],
                                        obs_time,self.usergrid_ntime,self.usergrid_nlat,self.usergrid_nlon)
        pair_ds = self.paired[pair_label].obj
        vlst = list(pair_ds.variables.keys())
        # remove lat,lon,time from variable listing to keep only paired variables
        vlst.remove('latitude')
        vlst.remove('longitude')
        vlst.remove('time')

        lons,lats = np.meshgrid(grid['longitude'],grid['latitude'])
        usergridded = xr.Dataset({},coords={'latitude':(['x','y'],lats),
                                            'longitude':(['x','y'],lons),
                                            'time':(['time'],pd.to_datetime(grid['time'],unit='s'))})
        for v in vlst:
            # initialize count and data arrays
            count_grid = np.zeros((self.usergrid_ntime, self.usergrid_nlat, self.usergrid_nlon), 
                                  dtype=np.int32)
            data_grid = np.zeros((self.usergrid_ntime, self.usergrid_nlat, self.usergrid_nlon), 
                                 dtype=np.float32)
            grid_util.update_data_grid(edge['time_edges'], edge['lat_edges'], edge['lon_edges'],
                time_stamps.flatten(), pair_ds['latitude'].data.flatten(), pair_ds['longitude'].data.flatten(), 
                                       pair_ds[v].data.flatten(),count_grid, data_grid)
            usergridded['not_norm_{}'.format(v)] = (['time','x','y'],data_grid)
            # normalize data
            grid_util.normalize_data_grid(count_grid, data_grid)
            print(data_grid.shape)
            print(usergridded.dims)
            usergridded[v] = (['time','x','y'],data_grid)
            usergridded['counts_{}'.format(v)] = (['time','x','y'],count_grid)
        p = pair()
        p.type = self.paired[pair_label].type
        p.obs = self.paired[pair_label].obs
        p.model = self.paired[pair_label].model
        p.model_vars = self.paired[pair_label].model_vars
        p.obs_vars = self.paired[pair_label].obs_vars
        p.obj = usergridded
        label = '{}_grid'.format(pair_label)
        self.paired[label] = p
        
    ### TODO: Create the plotting driver (most complicated one)
    # def plotting(self):
    def plotting(self):
        """Cycle through all the plotting groups (e.g., plot_grp1) listed in 
        the input yaml file and create the plots.
        
        This routine loops over all the domains and
        model/obs pairs specified in the plotting group (``.control_dict['plots']``)
        for all the variables specified in the mapping dictionary listed in 
        :attr:`paired`.

        Creates plots stored in the file location specified by output_dir
        in the analysis section of the yaml file.

        Returns
        -------
        None
        """
<<<<<<< HEAD
        pair_keys = list(self.paired.keys())
        if self.paired[pair_keys[0]].type.lower() == 'pt_sfc': 
=======
        import matplotlib.pyplot as plt
        obs_to_pair = list(self.models[(list(self.models.keys()))[0]].mapping.keys())[0]
        if self.obs[obs_to_pair].obs_type.lower() == 'pt_sfc': 
>>>>>>> e1c0cb6c
            from .plots import surfplots as splots,savefig
        else:
            from .plots import satplots as splots,savefig

        # first get the plotting dictionary from the yaml file
        plot_dict = self.control_dict['plots']
        # Calculate any items that do not need to recalculate each loop.
        startdatename = str(datetime.datetime.strftime(self.start_time, '%Y-%m-%d_%H'))
        enddatename = str(datetime.datetime.strftime(self.end_time, '%Y-%m-%d_%H'))
        # now we are going to loop through each plot_group (note we can have multiple plot groups)
        # a plot group can have
        #     1) a singular plot type
        #     2) multiple paired datasets or model datasets depending on the plot type
        #     3) kwargs for creating the figure ie size and marker (note the default for obs is 'x')
        for grp, grp_dict in plot_dict.items():
            pair_labels = grp_dict['data']
            # get the plot type
            plot_type = grp_dict['type']

            # first get the observational obs labels
            pair1 = self.paired[list(self.paired.keys())[0]]
            obs_vars = pair1.obs_vars
            obs_type = pair1.type
            # loop through obs variables
            for obsvar in obs_vars:
                # Loop also over the domain types. So can easily create several overview and zoomed in plots.
                domain_types = grp_dict['domain_type']
                domain_names = grp_dict['domain_name']
                for domain in range(len(domain_types)):
                    domain_type = domain_types[domain]
                    domain_name = domain_names[domain]

                    # Then loop through each of the pairs to add to the plot.
                    for p_index, p_label in enumerate(pair_labels):
                        p = self.paired[p_label]
                        # find the pair model label that matches the obs var
                        index = p.obs_vars.index(obsvar)
                        modvar = p.model_vars[index]

                        # Adjust the modvar as done in pairing script, if the species name in obs and model are the same.
                        if obsvar == modvar:
                            modvar = modvar + '_new'
                            
                        # for pt_sfc data, convert to pandas dataframe, format, and trim
                        if obs_type == 'pt_sfc':
                            # convert to dataframe
                            pairdf_all = p.obj.to_dataframe(dim_order=["time", "x"])
                            # Select only the analysis time window.
                            pairdf_all = pairdf_all.loc[self.start_time : self.end_time]
                        
                        # keep data in xarray, fix formatting, and trim
                        elif obs_type in ["sat_swath_sfc", "sat_swath_clm", 
                                                                        "sat_grid_sfc", "sat_grid_clm", 
                                                                        "sat_swath_prof"]:
                             # convert index to time; setup for sat_swath_clm
                            if 'time' not in p.obj.dims and obs_type == 'sat_swath_clm':
                                pairdf_all = p.obj.swap_dims({'x':'time'})
                            # squash lat/lon dimensions into single dimension
                            elif obs_type == 'sat_grid_clm':
                                pairdf_all = p.obj.stack(ll=['x','y'])
                                pairdf_all = pairdf_all.rename_dims({'ll':'y'})
                            else:
                                pairdf_all = p.obj
                            # Select only the analysis time window.
                            pairdf_all = pairdf_all.sel(time=slice(self.start_time,self.end_time))
                            
                        # Determine the default plotting colors.
                        if 'default_plot_kwargs' in grp_dict.keys():
                            if self.models[p.model].plot_kwargs is not None:
                                plot_dict = {**grp_dict['default_plot_kwargs'], **self.models[p.model].plot_kwargs}
                            else:
                                plot_dict = {**grp_dict['default_plot_kwargs'], **splots.calc_default_colors(p_index)}
                            obs_dict = grp_dict['default_plot_kwargs']
                        else:
                            if self.models[p.model].plot_kwargs is not None:
                                plot_dict = self.models[p.model].plot_kwargs.copy()
                            else:
                                plot_dict = splots.calc_default_colors(p_index).copy()
                            obs_dict = None

                        # Determine figure_kwargs and text_kwargs
                        if 'fig_kwargs' in grp_dict.keys():
                            fig_dict = grp_dict['fig_kwargs']
                        else:
                            fig_dict = None
                        if 'text_kwargs' in grp_dict.keys():
                            text_dict = grp_dict['text_kwargs']
                        else:
                            text_dict = None

                        # Read in some plotting specifications stored with observations.
                        if self.obs[p.obs].variable_dict is not None:
                            if obsvar in self.obs[p.obs].variable_dict.keys():
                                obs_plot_dict = self.obs[p.obs].variable_dict[obsvar].copy()
                            else:
                                obs_plot_dict = {}
                        else:
                            obs_plot_dict = {}

                        # Specify ylabel if noted in yaml file.
                        if 'ylabel_plot' in obs_plot_dict.keys():
                            use_ylabel = obs_plot_dict['ylabel_plot']
                        else:
                            use_ylabel = None

                        # Determine if set axis values or use defaults
                        if grp_dict['data_proc']['set_axis'] == True:
                            if obs_plot_dict:  # Is not null
                                set_yaxis = True
                            else:
                                print('Warning: variables dict for ' + obsvar + ' not provided, so defaults used')
                                set_yaxis = False
                        else:
                            set_yaxis = False

                        # Determine to calculate mean values or percentile
                        if 'percentile_opt' in obs_plot_dict.keys():
                            use_percentile = obs_plot_dict['percentile_opt']
                        else:
                            use_percentile = None

                        # Determine outname
                        outname = "{}.{}.{}.{}.{}.{}.{}".format(grp, plot_type, obsvar, startdatename, enddatename, domain_type, domain_name)

                        # Query selected points if applicable
                        if domain_type != 'all':
                            pairdf_all.query(domain_type + ' == ' + '"' + domain_name + '"', inplace=True)

                        # Drop sites with greater than X percent NAN values
                        if 'rem_obs_by_nan_pct' in grp_dict['data_proc']:
                            grp_var = grp_dict['data_proc']['rem_obs_by_nan_pct']['group_var']
                            pct_cutoff = grp_dict['data_proc']['rem_obs_by_nan_pct']['pct_cutoff']

                            if grp_dict['data_proc']['rem_obs_by_nan_pct']['times'] == 'hourly':
                                # Select only hours at the hour
                                hourly_pairdf_all = pairdf_all.reset_index().loc[pairdf_all.reset_index()['time'].dt.minute==0,:]

                                # calculate total obs count, obs count with nan removed, and nan percent for each group
                                grp_fullcount = hourly_pairdf_all[[grp_var,obsvar]].groupby(grp_var).size().rename({0:obsvar})
                                grp_nonan_count = hourly_pairdf_all[[grp_var,obsvar]].groupby(grp_var).count() # counts only non NA values
                            else:
                                # calculate total obs count, obs count with nan removed, and nan percent for each group
                                grp_fullcount = pairdf_all[[grp_var,obsvar]].groupby(grp_var).size().rename({0:obsvar})
                                grp_nonan_count = pairdf_all[[grp_var,obsvar]].groupby(grp_var).count() # counts only non NA values

                            grp_pct_nan = 100 - grp_nonan_count.div(grp_fullcount,axis=0)*100

                            # make list of sites meeting condition and select paired data by this by this
                            grp_select = grp_pct_nan.query(obsvar + ' < ' + str(pct_cutoff)).reset_index()
                            pairdf_all = pairdf_all.loc[pairdf_all[grp_var].isin(grp_select[grp_var].values)]

                        # Drop NaNs if using pandas 
                        if obs_type == 'pt_sfc':
                            if grp_dict['data_proc']['rem_obs_nan'] == True:
                                # I removed drop=True in reset_index in order to keep 'time' as a column.
                                pairdf = pairdf_all.reset_index().dropna(subset=[modvar, obsvar])
                            else:
                                pairdf = pairdf_all.reset_index().dropna(subset=[modvar])
                        elif obs_type in  ["sat_swath_sfc", "sat_swath_clm", 
                                                                        "sat_grid_sfc", "sat_grid_clm", 
                                                                        "sat_swath_prof"]: 
                            # xarray doesn't need nan drop because its math operations seem to ignore nans
                            pairdf = pairdf_all
                        else:
                            print('Warning: set rem_obs_nan = True for regulatory metrics') 
                            pairdf = pairdf_all.reset_index().dropna(subset=[modvar])

                        # JianHe: do we need provide a warning if pairdf is empty (no valid obsdata) for specific subdomain?
                        # MEB: pairdf.empty fails for data left in xarray format. isnull format works.
                        if pairdf[obsvar].isnull().all():
                            print('Warning: no valid obs found for '+domain_name)
                            continue

                        # JianHe: Determine if calcuate regulatory values
                        cal_reg = obs_plot_dict.get('regulatory', False)

                        if cal_reg:
                            # Reset use_ylabel for regulatory calculations
                            if 'ylabel_reg_plot' in obs_plot_dict.keys():
                                use_ylabel = obs_plot_dict['ylabel_reg_plot']
                            else:
                                use_ylabel = None

                            df2 = (
                                pairdf.copy()
                                .groupby("siteid")
                                .resample('H', on='time_local')
                                .mean()
                                .reset_index()
                            )

                            if obsvar == 'PM2.5':  
                                pairdf_reg = splots.make_24hr_regulatory(df2,[obsvar,modvar]).rename(index=str,columns={obsvar+'_y':obsvar+'_reg',modvar+'_y':modvar+'_reg'})
                            elif obsvar == 'OZONE':
                                pairdf_reg = splots.make_8hr_regulatory(df2,[obsvar,modvar]).rename(index=str,columns={obsvar+'_y':obsvar+'_reg',modvar+'_y':modvar+'_reg'})
                            else:
                                print('Warning: no regulatory calculations found for ' + obsvar + '. Skipping plot.')
                                del df2
                                continue
                            del df2
                            if len(pairdf_reg[obsvar+'_reg']) == 0:
                                print('No valid data for '+obsvar+'_reg. Skipping plot.')
                                continue
                            else:
                                # Reset outname for regulatory options
                                outname = "{}.{}.{}.{}.{}.{}.{}".format(grp, plot_type, obsvar+'_reg', startdatename, enddatename, domain_type, domain_name)
                        else:
                            pairdf_reg = None

                        if plot_type.lower() == 'spatial_bias': 
                            if use_percentile is None:
                                outname = outname+'.mean'
                            else:
                                outname = outname+'.p'+'{:02d}'.format(use_percentile) 

                        if self.output_dir is not None:
                            outname = self.output_dir + '/' + outname  # Extra / just in case.

                        # Types of plots
                        if plot_type.lower() == 'timeseries':
                            if set_yaxis == True:
                                if all(k in obs_plot_dict for k in ('vmin_plot', 'vmax_plot')):
                                    vmin = obs_plot_dict['vmin_plot']
                                    vmax = obs_plot_dict['vmax_plot']
                                else:
                                    print('Warning: vmin_plot and vmax_plot not specified for ' + obsvar + ', so default used.')
                                    vmin = None
                                    vmax = None
                            else:
                                vmin = None
                                vmax = None
                            # Select time to use as index.
                            if obs_type == 'pt_sfc': 
                                pairdf = pairdf.set_index(grp_dict['data_proc']['ts_select_time'])
                            a_w = grp_dict['data_proc']['ts_avg_window']
                            if p_index == 0:
                                # First plot the observations.
                                ax = splots.make_timeseries(
                                    pairdf,
                                    pairdf_reg,
                                    column=obsvar,
                                    label=p.obs,
                                    avg_window=a_w,
                                    ylabel=use_ylabel,
                                    vmin=vmin,
                                    vmax=vmax,
                                    domain_type=domain_type,
                                    domain_name=domain_name,
                                    plot_dict=obs_dict,
                                    fig_dict=fig_dict,
                                    text_dict=text_dict,
                                    debug=self.debug
                                )
                            # For all p_index plot the model.
                            ax = splots.make_timeseries(
                                pairdf,
                                pairdf_reg,
                                column=modvar,
                                label=p.model,
                                ax=ax,
                                avg_window=a_w,
                                ylabel=use_ylabel,
                                vmin=vmin,
                                vmax=vmax,
                                domain_type=domain_type,
                                domain_name=domain_name,
                                plot_dict=plot_dict,
                                text_dict=text_dict,
                                debug=self.debug
                            )
                            # At the end save the plot.
                            if p_index == len(pair_labels) - 1:
                                savefig(outname + '.png', logo_height=150)
                                del (ax, fig_dict, plot_dict, text_dict, obs_dict, obs_plot_dict) #Clear axis for next plot.
                        if plot_type.lower() == 'boxplot':
                            if set_yaxis == True:
                                if all(k in obs_plot_dict for k in ('vmin_plot', 'vmax_plot')):
                                    vmin = obs_plot_dict['vmin_plot']
                                    vmax = obs_plot_dict['vmax_plot']
                                else:
                                    print('Warning: vmin_plot and vmax_plot not specified for ' + obsvar + ', so default used.')
                                    vmin = None
                                    vmax = None
                            else:
                                vmin = None
                                vmax = None
                            # First for p_index = 0 create the obs box plot data array.
                            if p_index == 0:
                                comb_bx, label_bx = splots.calculate_boxplot(pairdf, pairdf_reg, column=obsvar, 
                                                                             label=p.obs, plot_dict=obs_dict)
                            # Then add the models to this dataarray.
                            comb_bx, label_bx = splots.calculate_boxplot(pairdf, pairdf_reg, column=modvar, label=p.model,
                                                                         plot_dict=plot_dict, comb_bx=comb_bx,
                                                                         label_bx=label_bx)
                            # For the last p_index make the plot.
                            if p_index == len(pair_labels) - 1:
                                splots.make_boxplot(
                                    comb_bx,
                                    label_bx,
                                    ylabel=use_ylabel,
                                    vmin=vmin,
                                    vmax=vmax,
                                    outname=outname,
                                    domain_type=domain_type,
                                    domain_name=domain_name,
                                    plot_dict=obs_dict,
                                    fig_dict=fig_dict,
                                    text_dict=text_dict,
                                    debug=self.debug
                                )
                                #Clear info for next plot.
                                del (comb_bx, label_bx, fig_dict, plot_dict, text_dict, obs_dict, obs_plot_dict) 
                        elif plot_type.lower() == 'taylor':
                            if set_yaxis == True:
                                if 'ty_scale' in obs_plot_dict.keys():
                                    ty_scale = obs_plot_dict['ty_scale']
                                else:
                                    print('Warning: ty_scale not specified for ' + obsvar + ', so default used.')
                                    ty_scale = 1.5  # Use default
                            else:
                                ty_scale = 1.5  # Use default
                            if p_index == 0:
                                # Plot initial obs/model
                                dia = splots.make_taylor(
                                    pairdf,
                                    pairdf_reg,
                                    column_o=obsvar,
                                    label_o=p.obs,
                                    column_m=modvar,
                                    label_m=p.model,
                                    ylabel=use_ylabel,
                                    ty_scale=ty_scale,
                                    domain_type=domain_type,
                                    domain_name=domain_name,
                                    plot_dict=plot_dict,
                                    fig_dict=fig_dict,
                                    text_dict=text_dict,
                                    debug=self.debug
                                )
                            else:
                                # For the rest, plot on top of dia
                                dia = splots.make_taylor(
                                    pairdf,
                                    pairdf_reg,
                                    column_o=obsvar,
                                    label_o=p.obs,
                                    column_m=modvar,
                                    label_m=p.model,
                                    dia=dia,
                                    ylabel=use_ylabel,
                                    ty_scale=ty_scale,
                                    domain_type=domain_type,
                                    domain_name=domain_name,
                                    plot_dict=plot_dict,
                                    text_dict=text_dict,
                                    debug=self.debug
                                )
                            # At the end save the plot.
                            if p_index == len(pair_labels) - 1:
                                savefig(outname + '.png', logo_height=70)
                                del (dia, fig_dict, plot_dict, text_dict, obs_dict, obs_plot_dict) #Clear info for next plot.
                        elif plot_type.lower() == 'spatial_bias':
                            if set_yaxis == True:
                                if 'vdiff_plot' in obs_plot_dict.keys():
                                    vdiff = obs_plot_dict['vdiff_plot']
                                else:
                                    print('Warning: vdiff_plot not specified for ' + obsvar + ', so default used.')
                                    vdiff = None
                            else:
                                vdiff = None
                            # p_label needs to be added to the outname for this plot
                            outname = "{}.{}".format(outname, p_label)
                            splots.make_spatial_bias(
                                pairdf,
                                pairdf_reg,
                                column_o=obsvar,
                                label_o=p.obs,
                                column_m=modvar,
                                label_m=p.model,
                                ylabel=use_ylabel,
                                ptile=use_percentile,
                                vdiff=vdiff,
                                outname=outname,
                                domain_type=domain_type,
                                domain_name=domain_name,
                                fig_dict=fig_dict,
                                text_dict=text_dict,
                                debug=self.debug
                            )
                        elif plot_type.lower() == 'gridded_spatial_bias':
                            splots.make_spatial_bias_gridded(
                                p.obj,
                                column_o=obsvar,
                                label_o=p.obs,
                                column_m=modvar,
                                label_m=p.model,
                                ylabel=use_ylabel,
                                #vdiff=vdiff,
                                outname=outname,
                                domain_type=domain_type,
                                domain_name=domain_name,
                                fig_dict=fig_dict,
                                text_dict=text_dict,
                                debug=self.debug
                                )    
                            del (fig_dict, plot_dict, text_dict, obs_dict, obs_plot_dict) #Clear info for next plot.
                        elif plot_type.lower() == 'spatial_bias_exceedance':
                            if cal_reg:
                                if set_yaxis == True:
                                    if 'vdiff_reg_plot' in obs_plot_dict.keys():
                                        vdiff = obs_plot_dict['vdiff_reg_plot']
                                    else:
                                        print('Warning: vdiff_reg_plot not specified for ' + obsvar + ', so default used.')
                                        vdiff = None
                                else:
                                    vdiff = None

                                # p_label needs to be added to the outname for this plot
                                outname = "{}.{}".format(outname, p_label)
                                splots.make_spatial_bias_exceedance(
                                    pairdf_reg,
                                    column_o=obsvar+'_reg',
                                    label_o=p.obs,
                                    column_m=modvar+'_reg',
                                    label_m=p.model,
                                    ylabel=use_ylabel,
                                    vdiff=vdiff,
                                    outname=outname,
                                    domain_type=domain_type,
                                    domain_name=domain_name,
                                    fig_dict=fig_dict,
                                    text_dict=text_dict,
                                    debug=self.debug
                                )
                                del (fig_dict, plot_dict, text_dict, obs_dict, obs_plot_dict) #Clear info for next plot.
                            else:
                                print('Warning: spatial_bias_exceedance plot only works when regulatory=True.')
                        # JianHe: need upates to include regulatory option for overlay plots
                        elif plot_type.lower() == 'spatial_overlay':
                            if set_yaxis == True:
                                if all(k in obs_plot_dict for k in ('vmin_plot', 'vmax_plot', 'nlevels_plot')):
                                    vmin = obs_plot_dict['vmin_plot']
                                    vmax = obs_plot_dict['vmax_plot']
                                    nlevels = obs_plot_dict['nlevels_plot']
                                elif all(k in obs_plot_dict for k in ('vmin_plot', 'vmax_plot')):
                                    vmin = obs_plot_dict['vmin_plot']
                                    vmax = obs_plot_dict['vmax_plot']
                                    nlevels = None
                                else:
                                    print('Warning: vmin_plot and vmax_plot not specified for ' + obsvar + ', so default used.')
                                    vmin = None
                                    vmax = None
                                    nlevels = None
                            else:
                                vmin = None
                                vmax = None
                                nlevels = None
                            #Check if z dim is larger than 1. If so select, the first level as all models read through 
                            #MONETIO will be reordered such that the first level is the level nearest to the surface.
                            # Create model slice and select time window for spatial plots
                            try:
                                self.models[p.model].obj.sizes['z']
                                if self.models[p.model].obj.sizes['z'] > 1: #Select only surface values.
                                    vmodel = self.models[p.model].obj.isel(z=0).expand_dims('z',axis=1).loc[
                                        dict(time=slice(self.start_time, self.end_time))] 
                                else:
                                    vmodel = self.models[p.model].obj.loc[dict(time=slice(self.start_time, self.end_time))]
                            except KeyError as e:
                                raise Exception("MONET requires an altitude dimension named 'z'") from e

                            # Determine proj to use for spatial plots
                            proj = splots.map_projection(self.models[p.model])
                            # p_label needs to be added to the outname for this plot
                            outname = "{}.{}".format(outname, p_label)
                            # For just the spatial overlay plot, you do not use the model data from the pair file
                            # So get the variable name again since pairing one could be _new.
                            # JianHe: only make overplay plots for non-regulatory variables for now
                            if not cal_reg:
                                splots.make_spatial_overlay(
                                    pairdf,
                                    vmodel,
                                    column_o=obsvar,
                                    label_o=p.obs,
                                    column_m=p.model_vars[index],
                                    label_m=p.model,
                                    ylabel=use_ylabel,
                                    vmin=vmin,
                                    vmax=vmax,
                                    nlevels=nlevels,
                                    proj=proj,
                                    outname=outname,
                                    domain_type=domain_type,
                                    domain_name=domain_name,
                                    fig_dict=fig_dict,
                                    text_dict=text_dict,
                                    debug=self.debug
                                )
                            else:
                                print('Warning: Spatial overlay plots are not available yet for regulatory metrics.')

                            del (fig_dict, plot_dict, text_dict, obs_dict, obs_plot_dict) #Clear info for next plot.

    def stats(self):
        """Calculate statistics specified in the input yaml file.
        
        This routine  loops over all the domains and model/obs pairs for all the variables 
        specified in the mapping dictionary listed in :attr:`paired`.
        
        Creates a csv file storing the statistics and optionally a figure 
        visualizing the table.

        Returns
        -------
        None
        """
        from .stats import proc_stats as proc_stats
        from .plots import surfplots as splots

        # first get the stats dictionary from the yaml file
        stat_dict = self.control_dict['stats']
        # Calculate general items
        startdatename = str(datetime.datetime.strftime(self.start_time, '%Y-%m-%d_%H'))
        enddatename = str(datetime.datetime.strftime(self.end_time, '%Y-%m-%d_%H'))
        stat_list = stat_dict['stat_list']
        # Determine stat_grp full name
        stat_fullname_ns = proc_stats.produce_stat_dict(stat_list=stat_list, spaces=False)
        stat_fullname_s = proc_stats.produce_stat_dict(stat_list=stat_list, spaces=True)
        pair_labels = stat_dict['data']

        # Determine rounding
        if 'round_output' in stat_dict.keys():
            round_output = stat_dict['round_output']
        else:
            round_output = 3

        # Then loop over all the observations
        # first get the observational obs labels
        pair1 = self.paired[list(self.paired.keys())[0]]
        obs_vars = pair1.obs_vars
        for obsvar in obs_vars:
            # Read in some plotting specifications stored with observations.
            if self.obs[pair1.obs].variable_dict is not None:
                if obsvar in self.obs[pair1.obs].variable_dict.keys():
                    obs_plot_dict = self.obs[pair1.obs].variable_dict[obsvar]
                else:
                    obs_plot_dict = {}
            else:
                obs_plot_dict = {}

            # JianHe: Determine if calcuate regulatory values
            cal_reg = obs_plot_dict.get('regulatory', False)

            # Next loop over all of the domains.
            # Loop also over the domain types.
            domain_types = stat_dict['domain_type']
            domain_names = stat_dict['domain_name']
            for domain in range(len(domain_types)):
                domain_type = domain_types[domain]
                domain_name = domain_names[domain]

                # The tables and text files will be output at this step in loop.
                # Create an empty pandas dataarray.
                df_o_d = pd.DataFrame()
                # Determine outname
                if cal_reg:
                    outname = "{}.{}.{}.{}.{}.{}".format('stats', obsvar+'_reg', domain_type, domain_name, startdatename, enddatename)
                else:
                    outname = "{}.{}.{}.{}.{}.{}".format('stats', obsvar, domain_type, domain_name, startdatename, enddatename)

                # Determine plotting kwargs
                if 'output_table_kwargs' in stat_dict.keys():
                    out_table_kwargs = stat_dict['output_table_kwargs']
                else:
                    out_table_kwargs = None

                # Add Stat ID and FullName to pandas dictionary.
                df_o_d['Stat_ID'] = stat_list
                df_o_d['Stat_FullName'] = stat_fullname_ns

                # Specify title for stat plots. 
                if cal_reg:
                    if 'ylabel_reg_plot' in obs_plot_dict.keys():
                        title = obs_plot_dict['ylabel_reg_plot'] + ': ' + domain_type + ' ' + domain_name
                    else:
                        title = obsvar + '_reg: ' + domain_type + ' ' + domain_name
                else:
                    if 'ylabel_plot' in obs_plot_dict.keys():
                        title = obs_plot_dict['ylabel_plot'] + ': ' + domain_type + ' ' + domain_name
                    else:
                        title = obsvar + ': ' + domain_type + ' ' + domain_name

                # Finally Loop through each of the pairs
                for p_label in pair_labels:
                    p = self.paired[p_label]
                    # Create an empty list to store the stat_var
                    p_stat_list = []

                    # Loop through each of the stats
                    for stat_grp in stat_list:

                        # find the pair model label that matches the obs var
                        index = p.obs_vars.index(obsvar)
                        modvar = p.model_vars[index]

                        # Adjust the modvar as done in pairing script, if the species name in obs and model are the same.
                        if obsvar == modvar:
                            modvar = modvar + '_new'

                        # convert to dataframe
                        pairdf_all = p.obj.to_dataframe(dim_order=["time", "x"])

                        # Select only the analysis time window.
                        pairdf_all = pairdf_all.loc[self.start_time : self.end_time]

                        # Query selected points if applicable
                        if domain_type != 'all':
                            pairdf_all.query(domain_type + ' == ' + '"' + domain_name + '"', inplace=True)

                        # Drop NaNs for model and observations in all cases.
                        pairdf = pairdf_all.reset_index().dropna(subset=[modvar, obsvar])

                        # JianHe: do we need provide a warning if pairdf is empty (no valid obsdata) for specific subdomain?
                        if pairdf[obsvar].isnull().all() or pairdf.empty:
                            print('Warning: no valid obs found for '+domain_name)
                            p_stat_list.append('NaN')
                            continue

                        if cal_reg:
                            # Process regulatory values
                            df2 = (
                                pairdf.copy()
                                .groupby("siteid")
                                .resample('H', on='time_local')
                                .mean()
                                .reset_index()
                            )

                            if obsvar == 'PM2.5':
                                pairdf_reg = splots.make_24hr_regulatory(df2,[obsvar,modvar]).rename(index=str,columns={obsvar+'_y':obsvar+'_reg',modvar+'_y':modvar+'_reg'})
                            elif obsvar == 'OZONE':
                                pairdf_reg = splots.make_8hr_regulatory(df2,[obsvar,modvar]).rename(index=str,columns={obsvar+'_y':obsvar+'_reg',modvar+'_y':modvar+'_reg'})
                            else:
                                print('Warning: no regulatory calculations found for ' + obsvar + '. Setting stat calculation to NaN.')
                                del df2
                                p_stat_list.append('NaN')
                                continue
                            del df2
                            if len(pairdf_reg[obsvar+'_reg']) == 0:
                                print('No valid data for '+obsvar+'_reg. Setting stat calculation to NaN.')
                                p_stat_list.append('NaN')
                                continue
                            else:
                                # Drop NaNs for model and observations in all cases.
                                pairdf2 = pairdf_reg.reset_index().dropna(subset=[modvar+'_reg', obsvar+'_reg'])

                        # Create empty list for all dom
                        # Calculate statistic and append to list
                        if obsvar == 'WD':  # Use separate calculations for WD
                            p_stat_list.append(proc_stats.calc(pairdf, stat=stat_grp, obsvar=obsvar, modvar=modvar, wind=True))
                        else:
                            if cal_reg:
                                p_stat_list.append(proc_stats.calc(pairdf2, stat=stat_grp, obsvar=obsvar+'_reg', modvar=modvar+'_reg', wind=False))
                            else:
                                p_stat_list.append(proc_stats.calc(pairdf, stat=stat_grp, obsvar=obsvar, modvar=modvar, wind=False))

                    # Save the stat to a dataarray
                    df_o_d[p_label] = p_stat_list

                if self.output_dir is not None:
                    outname = self.output_dir + '/' + outname  # Extra / just in case.

                # Save the pandas dataframe to a txt file
                # Save rounded output
                df_o_d = df_o_d.round(round_output)
                df_o_d.to_csv(path_or_buf=outname + '.csv', index=False)

                if stat_dict['output_table'] == True:
                    # Output as a table graphic too.
                    # Change to use the name with full spaces.
                    df_o_d['Stat_FullName'] = stat_fullname_s
 
                    proc_stats.create_table(df_o_d.drop(columns=['Stat_ID']),
                                            outname=outname,
                                            title=title,
                                            out_table_kwargs=out_table_kwargs,
                                            debug=self.debug
                                           )<|MERGE_RESOLUTION|>--- conflicted
+++ resolved
@@ -937,14 +937,9 @@
         -------
         None
         """
-<<<<<<< HEAD
+        import matplotlib.pyplot as plt
         pair_keys = list(self.paired.keys())
-        if self.paired[pair_keys[0]].type.lower() == 'pt_sfc': 
-=======
-        import matplotlib.pyplot as plt
-        obs_to_pair = list(self.models[(list(self.models.keys()))[0]].mapping.keys())[0]
-        if self.obs[obs_to_pair].obs_type.lower() == 'pt_sfc': 
->>>>>>> e1c0cb6c
+        if self.paired[pair_keys[0]].type.lower() == 'pt_sfc':
             from .plots import surfplots as splots,savefig
         else:
             from .plots import satplots as splots,savefig
