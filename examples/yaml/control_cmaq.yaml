# General Description:  
# Any key that is specific for a plot type will begin with ts for timeseries, ty for taylor
# Opt: Specifying the variable or variable group is optional
# For now all plots except time series average over the analysis window. 
# Seting axis values - If set_axis = True in data_proc section of each plot_grp the yaxis for the plot will be set based on the values specified in the obs section for each variable. If set_axis is set to False, then defaults will be used. 'vmin_plot' and 'vmax_plot' are needed for 'timeseries', 'spatial_overlay', and 'boxplot'. 'vdiff_plot' is needed for 'spatial_bias' plots and'ty_scale' is needed for 'taylor' plots. 'nlevels' or the number of levels used in the contour plot can also optionally be provided for spatial_overlay plot. If set_axis = True and the proper limits are not provided in the obs section, a warning will print, and the plot will be created using the default limits.
analysis:
  start_time: '2019-08-02-12:00:00' #UTC
  end_time: '2019-08-03-12:00:00' #UTC
  output_dir: /scratch2/BMC/rcm1/rhs/wrfchem/processed/run_CONUS_fv19_BEIS_1.0xISO_RACM_v4.2.2_racm_vcp_noI/0802_w_cmaq 
  debug: True
model:
  cmaq_expt: # model label
    #files: /scratch2/BMC/csd-wca/rhs/FV3/RRFS-CMAQ/data/cmaq_expt/fv3-cmaq-gbbpex1/0801/aqm.20190801.t12z.aconc-pm25.ncf
    files: /scratch2/BMC/rcm1/rhs/fv3/regional/data/cmaq_expt/fv3-cmaq-gbbpex1_full/0802/aqm.t12z.conc.ncf
    #For CMAQ, if you want to calculate vertical info need to specify files_vert and files_surf like below:
    files_vert: /scratch2/BMC/rcm1/rhs/fv3/regional/data/cmaq_expt/fv3-cmaq-gbbpex1_full/0802/aqm.t12z.metcro3d.ncf #Opt
    files_surf: /scratch2/BMC/rcm1/rhs/fv3/regional/data/cmaq_expt/fv3-cmaq-gbbpex1_full/0802/aqm.t12z.metcro2d.ncf #Opt
    mod_type: 'cmaq'
    radius_of_influence: 18000 #meters: horizontal resolution * 1.5
    mapping: #model species name : obs species name
      airnow:
        CO: 'CO'
        NO2: 'NO2'
        'NO': 'NO' #Be careful any python commands like no need to be sent in as a string.
        #PM25_TOT: 'PM2.5'
        O3: 'OZONE'
    projection: None
    plot_kwargs: #Opt
      color: 'magenta'
      marker: 'o'
      linestyle: '--'
  rrfs_13km: # model label
    files: /scratch2/BMC/rcm1/rhs/fv3/regional/data/rrfs-cmaq/r131_v1/0802/dynf*.nc
    mod_type: 'rrfs'
    mod_kwargs:
      mech: 'cb6r3_ae6_aq'
    radius_of_influence: 19500 #meters: horizontal resolution * 1.5
    mapping: #model species name : obs species name
      airnow:
        co: 'CO'
        no2: 'NO2'
        'no': 'NO' #Be careful any python commands like no need to be sent in as a string.
        #PM25: 'PM2.5'
        o3: 'OZONE'
    projection: None
    plot_kwargs: #Opt
      color: 'purple'
      marker: 'x'
      linestyle: '--'
  wrfchem_v4.2: # model label
    files: /scratch2/BMC/rcm1/rhs/wrfchem/runs_firex/run_CONUS_fv19_BEIS_1.0xISO_RACM_v4.2.2_racm_vcp_noI/Output/0802/*
    mod_type: 'wrfchem'
    mod_kwargs:   
      mech: 'racm_esrl_vcp'
    radius_of_influence: 12000 #meters
    mapping: #model species name : obs species name
      airnow:
        co: CO
        no2: NO2
        'no': 'NO'
        #PM2_5_DRY: "PM2.5"
        o3: "OZONE"
    projection: None
    plot_kwargs: #Opt
      color: 'dodgerblue'
      marker: '^'
      linestyle: ':' 
obs:
  airnow: # obs label
    use_airnow: True
    filename: /scratch2/BMC/rcm1/rhs/MONET/MELODIES-MONET/melodies_monet/data/AIRNOW_20190801_20190831.nc
    obs_type: pt_sfc
    #data_proc:
    #  filter_dict: {'state_name':{'value':['CA','NY'],'oper':'isin'},'WS':{'value':1,'oper':'<'}}
    variables: #Opt 
      PM2.5:
        unit_scale: 1
        unit_scale_method: '*' # Multiply = '*' , Add = '+', subtract = '-', divide = '/'
        #obs_min: 0 # set all values less than this value to NaN
        #obs_max: 100 # set all values greater than this value to NaN
        nan_value: -1.0 # Set this value to NaN
        #The obs_min, obs_max, and nan_values are set to NaN first and then the unit conversion is applied.
        ylabel_plot: 'PM2.5 (ug/m3)' #Optional to set ylabel so can include units and/or instr etc.
        ty_scale: 2.0 #Opt
        vmin_plot: 0.0 #Opt Min for y-axis during plotting. To apply to a plot, change restrict_yaxis = True.
        vmax_plot: 22.0 #Opt Max for y-axis during plotting. To apply to a plot, change restrict_yaxis = True.
        vdiff_plot: 15.0 #Opt +/- range to use in bias plots. To apply to a plot, change restrict_yaxis = True.
        nlevels_plot: 23 #Opt number of levels used in colorbar for contourf plot.
      OZONE:
        unit_scale: 1 #Opt Scaling factor 
        unit_scale_method: '*' #Opt Multiply = '*' , Add = '+', subtract = '-', divide = '/'
        nan_value: -1.0 # Opt Set this value to NaN
        ylabel_plot: 'Ozone (ppbv)'
        vmin_plot: 15.0 #Opt Min for y-axis during plotting. To apply to a plot, change restrict_yaxis = True.
        vmax_plot: 55.0 #Opt Max for y-axis during plotting. To apply to a plot, change restrict_yaxis = True.
        vdiff_plot: 20.0 #Opt +/- range to use in bias plots. To apply to a plot, change restrict_yaxis = True.
        nlevels_plot: 21 #Opt number of levels used in colorbar for contourf plot.
      WS:
        unit_scale: 0.514  # convert obs knots-->m/s
        unit_scale_method: '*'
        obs_min: 0.2 # m/s
      PRSFC:
        unit_scale: 0.01  # convert model Pascals-->millibars
        unit_scale_method: '*'
      PRECIP:
        unit_scale: 0.1  # convert obs mm-->cm
        unit_scale_method: '*'
      TEMP:
        unit_scale: 273.16
        unit_scale_method: '-'
      CO:
        unit_scale: 1000. #Convert from ppmv to ppbv.
        unit_scale_method: '*' # Multiply = '*' , Add = '+', subtract = '-', divide = '/'
        nan_value: -1.0 # Set this value to NaN
        #The obs_min, obs_max, and nan_values are set to NaN first and then the unit conversion is applied.
        ylabel_plot: 'CO (ppbv)' #Optional to set ylabel so can include units and/or instr etc.
        vmin_plot: 50.0 #Opt Min for y-axis during plotting. To apply to a plot, change restrict_yaxis = True.
        vmax_plot: 750.0 #Opt Max for y-axis during plotting. To apply to a plot, change restrict_yaxis = True.
        vdiff_plot: 400.0 #Opt +/- range to use in bias plots. To apply to a plot, change restrict_yaxis = True.
        nlevels_plot: 15 #Opt number of levels used in colorbar for contourf plot.
      SO2:
        nan_value: -1.0 # Set this value to NaN
        ylabel_plot: 'SO2 (ppbv)' #Optional to set ylabel so can include units and/or instr etc.
      'NO':
        nan_value: -1.0 # Set this value to NaN
        ylabel_plot: 'NO (ppbv)' #Optional to set ylabel so can include units and/or instr etc.
        vmin_plot: 0.0 #Opt Min for y-axis during plotting. To apply to a plot, change restrict_yaxis = True.
        vmax_plot: 20.0 #Opt Max for y-axis during plotting. To apply to a plot, change restrict_yaxis = True.
        vdiff_plot: 15.0 #Opt +/- range to use in bias plots. To apply to a plot, change restrict_yaxis = True.
        nlevels_plot: 21 #Opt number of levels used in colorbar for contourf plot.
      NO2:
        #obs_max: 1 # ppbv
        nan_value: -1.0 # Set this value to NaN
        ylabel_plot: 'NO2 (ppbv)' #Optional to set ylabel so can include units and/or instr etc.
        vmin_plot: 0.0 #Opt Min for y-axis during plotting. To apply to a plot, change restrict_yaxis = True.
        vmax_plot: 20.0 #Opt Max for y-axis during plotting. To apply to a plot, change restrict_yaxis = True.
        vdiff_plot: 15.0 #Opt +/- range to use in bias plots. To apply to a plot, change restrict_yaxis = True.
        nlevels_plot: 21 #Opt number of levels used in colorbar for contourf plot.
plots:
  plot_grp1:
    type: 'timeseries' # plot type
    fig_kwargs: #Opt to define figure options
      figsize: [12,6] # figure size if multiple plots
    default_plot_kwargs: # Opt to define defaults for all plots. Model kwargs overwrite these.
      linewidth: 2.0
      markersize: 10.
    text_kwargs: #Opt
      fontsize: 18.
    domain_type: ['all'] #List of domain types: 'all' or any domain in obs file. (e.g., airnow: epa_region, state_name, siteid, etc.) 
    domain_name: ['CONUS'] #List of domain names. If domain_type = all domain_name is used in plot title.
    data: ['airnow_cmaq_expt','airnow_rrfs_13km','airnow_wrfchem_v4.2'] # make this a list of pairs in obs_model where the obs is the obs label and model is the model_label
    data_proc:
<<<<<<< HEAD
      #filter_dict: {'state_name':{'value':['CA','NY'],'oper':'isin'},'WS':{'value':1,'oper':'<'}}
=======
      #rem_obs_by_nan_pct: {'group_var': 'siteid','pct_cutoff': 25,'times':'hourly'} # Groups by group_var, then removes all instances of groupvar where obs variable is > pct_cutoff % nan values
>>>>>>> dc8e320a
      rem_obs_nan: True # True: Remove all points where model or obs variable is NaN. False: Remove only points where model variable is NaN.
      ts_select_time: 'time_local' #Time used for avg and plotting: Options: 'time' for UTC or 'time_local'
      ts_avg_window: 'H' # Options: None for no averaging or list pandas resample rule (e.g., 'H', 'D')
      set_axis: False #If select True, add vmin_plot and vmax_plot for each variable in obs.
  plot_grp2:
    type: 'taylor' # plot type
    fig_kwargs: #Opt to define figure options
      figsize: [8,8] # figure size if multiple plots
    default_plot_kwargs: # Opt to define defaults for all plots. Model kwargs overwrite these.
      linewidth: 2.0
      markersize: 10.
    text_kwargs: #Opt
      fontsize: 16.
    domain_type: ['all'] #List of domain types: 'all' or any domain in obs file. (e.g., airnow: epa_region, state_name, siteid, etc.) 
    domain_name: ['CONUS'] #List of domain names. If domain_type = all domain_name is used in plot title.
    data: ['airnow_cmaq_expt','airnow_rrfs_13km','airnow_wrfchem_v4.2'] # make this a list of pairs in obs_model where the obs is the obs label and model is the model_label
    data_proc:
<<<<<<< HEAD
      #filter_dict: {'state_name':{'value':['CA','NY'],'oper':'isin'},'WS':{'value':1,'oper':'<'}}
=======
      #rem_obs_by_nan_pct: {'group_var': 'siteid','pct_cutoff': 25,'times':'hourly'} # Groups by group_var, then removes all instances of groupvar where obs variable is > pct_cutoff % nan values
>>>>>>> dc8e320a
      rem_obs_nan: True # True: Remove all points where model or obs variable is NaN. False: Remove only points where model variable is NaN.
      set_axis: True #If select True, add ty_scale for each variable in obs.
  plot_grp3:
    type: 'spatial_bias' # plot type
    fig_kwargs: #For all spatial plots, specify map_kwargs here too.
      states: True
      figsize: [10, 5] # figure size 
    text_kwargs: #Opt
      fontsize: 16.
    domain_type: ['all'] #List of domain types: 'all' or any domain in obs file. (e.g., airnow: epa_region, state_name, siteid, etc.) 
    domain_name: ['CONUS'] #List of domain names. If domain_type = all domain_name is used in plot title.
    data: ['airnow_cmaq_expt','airnow_rrfs_13km','airnow_wrfchem_v4.2'] # make this a list of pairs in obs_model where the obs is the obs label and model is the model_label
    data_proc:
<<<<<<< HEAD
      #filter_dict: {'state_name':{'value':['CA','NY'],'oper':'isin'},'WS':{'value':1,'oper':'<'}}
=======
      #rem_obs_by_nan_pct: {'group_var': 'siteid','pct_cutoff': 25,'times':'hourly'} # Groups by group_var, then removes all instances of groupvar where obs variable is > pct_cutoff % nan values
>>>>>>> dc8e320a
      rem_obs_nan: True # True: Remove all points where model or obs variable is NaN. False: Remove only points where model variable is NaN.
      set_axis: True #If select True, add vdiff_plot for each variable in obs.
  plot_grp4:
    type: 'spatial_overlay' # plot type
    fig_kwargs: #For all spatial plots, specify map_kwargs here too.
      states: True
      figsize: [10, 5] # figure size 
    text_kwargs: #Opt
      fontsize: 16.
    domain_type: ['all'] #List of domain types: 'all' or any domain in obs file. (e.g., airnow: epa_region, state_name, siteid, etc.) 
    domain_name: ['CONUS'] #List of domain names. If domain_type = all domain_name is used in plot title.
    data: ['airnow_cmaq_expt','airnow_rrfs_13km','airnow_wrfchem_v4.2'] # make this a list of pairs in obs_model where the obs is the obs label and model is the model_label
    data_proc:
<<<<<<< HEAD
      #filter_dict: {'state_name':{'value':['CA','NY'],'oper':'isin'},'WS':{'value':1,'oper':'<'}}
=======
      #rem_obs_by_nan_pct: {'group_var': 'siteid','pct_cutoff': 25,'times':'hourly'} # Groups by group_var, then removes all instances of groupvar where obs variable is > pct_cutoff % nan values
>>>>>>> dc8e320a
      rem_obs_nan: True # True: Remove all points where model or obs variable is NaN. False: Remove only points where model variable is NaN.
      set_axis: True #If select True, add vmin_plot and vmax_plot for each variable in obs.
  plot_grp5:
    type: 'boxplot' # plot type
    fig_kwargs: #Opt to define figure options
      figsize: [8, 6] # figure size 
    text_kwargs: #Opt
      fontsize: 20.
    domain_type: ['all'] #List of domain types: 'all' or any domain in obs file. (e.g., airnow: epa_region, state_name, siteid, etc.) 
    domain_name: ['CONUS'] #List of domain names. If domain_type = all domain_name is used in plot title.
    data: ['airnow_cmaq_expt','airnow_rrfs_13km','airnow_wrfchem_v4.2'] # make this a list of pairs in obs_model where the obs is the obs label and model is the model_label
    data_proc:
<<<<<<< HEAD
      #filter_dict: {'state_name':{'value':['CA','NY'],'oper':'isin'},'WS':{'value':1,'oper':'<'}}
=======
      #rem_obs_by_nan_pct: {'group_var': 'siteid','pct_cutoff': 25,'times':'hourly'} # Groups by group_var, then removes all instances of groupvar where obs variable is > pct_cutoff % nan values
>>>>>>> dc8e320a
      rem_obs_nan: True # True: Remove all points where model or obs variable is NaN. False: Remove only points where model variable is NaN.
      set_axis: False #If select True, add vmin_plot and vmax_plot for each variable in obs.
stats:
  #Stats require positive numbers, so if you want to calculate temperature use Kelvin!
  #Wind direction has special calculations for AirNow if obs name is 'WD'
  stat_list: ['MB', 'MdnB', 'NMB', 'NMdnB','R2', 'RMSE'] #List stats to calculate. Dictionary of definitions included in plots/proc_stats.py Only stats listed below are currently working.
  #Full calc list ['STDO', 'STDP', 'MdnNB','MdnNE','NMdnGE', 'NO','NOP','NP','MO','MP', 'MdnO', 'MdnP', 'RM', 'RMdn', 'MB', 'MdnB', 'NMB', 'NMdnB', 'FB', 'ME','MdnE','NME', 'NMdnE', 'FE', 'R2', 'RMSE','d1','E1', 'IOA', 'AC']
  round_output: 2 #Opt, defaults to rounding to 3rd decimal place.
  output_table: False #Always outputs a .txt file. Optional to also output as a table.
  output_table_kwargs: #Opt 
    figsize: [7, 3] # figure size 
    fontsize: 12.
    xscale: 1.4
    yscale: 1.4
    edges: 'horizontal'
  domain_type: ['all'] #List of domain types: 'all' or any domain in obs file. (e.g., airnow: epa_region, state_name, siteid, etc.) 
  domain_name: ['CONUS'] #List of domain names. If domain_type = all domain_name is used in plot title.
  data: ['airnow_cmaq_expt','airnow_rrfs_13km','airnow_wrfchem_v4.2'] # make this a list of pairs in obs_model where the obs is the obs label and model is the model_label
  #data_proc:
<<<<<<< HEAD
    #  filter_dict: {'state_name':{'value':['CA','NY'],'oper':'isin'},'WS':{'value':1,'oper':'<'}}
=======
      #rem_obs_by_nan_pct: {'group_var': 'siteid','pct_cutoff': 25,'times':'hourly'} # Groups by group_var, then removes all instances of groupvar where obs variable is > pct_cutoff % nan values
>>>>>>> dc8e320a
<|MERGE_RESOLUTION|>--- conflicted
+++ resolved
@@ -150,11 +150,8 @@
     domain_name: ['CONUS'] #List of domain names. If domain_type = all domain_name is used in plot title.
     data: ['airnow_cmaq_expt','airnow_rrfs_13km','airnow_wrfchem_v4.2'] # make this a list of pairs in obs_model where the obs is the obs label and model is the model_label
     data_proc:
-<<<<<<< HEAD
-      #filter_dict: {'state_name':{'value':['CA','NY'],'oper':'isin'},'WS':{'value':1,'oper':'<'}}
-=======
-      #rem_obs_by_nan_pct: {'group_var': 'siteid','pct_cutoff': 25,'times':'hourly'} # Groups by group_var, then removes all instances of groupvar where obs variable is > pct_cutoff % nan values
->>>>>>> dc8e320a
+      #filter_dict: {'state_name':{'value':['CA','NY'],'oper':'isin'},'WS':{'value':1,'oper':'<'}}
+      #rem_obs_by_nan_pct: {'group_var': 'siteid','pct_cutoff': 25,'times':'hourly'} # Groups by group_var, then removes all instances of groupvar where obs variable is > pct_cutoff % nan values
       rem_obs_nan: True # True: Remove all points where model or obs variable is NaN. False: Remove only points where model variable is NaN.
       ts_select_time: 'time_local' #Time used for avg and plotting: Options: 'time' for UTC or 'time_local'
       ts_avg_window: 'H' # Options: None for no averaging or list pandas resample rule (e.g., 'H', 'D')
@@ -172,11 +169,8 @@
     domain_name: ['CONUS'] #List of domain names. If domain_type = all domain_name is used in plot title.
     data: ['airnow_cmaq_expt','airnow_rrfs_13km','airnow_wrfchem_v4.2'] # make this a list of pairs in obs_model where the obs is the obs label and model is the model_label
     data_proc:
-<<<<<<< HEAD
-      #filter_dict: {'state_name':{'value':['CA','NY'],'oper':'isin'},'WS':{'value':1,'oper':'<'}}
-=======
-      #rem_obs_by_nan_pct: {'group_var': 'siteid','pct_cutoff': 25,'times':'hourly'} # Groups by group_var, then removes all instances of groupvar where obs variable is > pct_cutoff % nan values
->>>>>>> dc8e320a
+      #filter_dict: {'state_name':{'value':['CA','NY'],'oper':'isin'},'WS':{'value':1,'oper':'<'}}
+      #rem_obs_by_nan_pct: {'group_var': 'siteid','pct_cutoff': 25,'times':'hourly'} # Groups by group_var, then removes all instances of groupvar where obs variable is > pct_cutoff % nan values
       rem_obs_nan: True # True: Remove all points where model or obs variable is NaN. False: Remove only points where model variable is NaN.
       set_axis: True #If select True, add ty_scale for each variable in obs.
   plot_grp3:
@@ -190,11 +184,8 @@
     domain_name: ['CONUS'] #List of domain names. If domain_type = all domain_name is used in plot title.
     data: ['airnow_cmaq_expt','airnow_rrfs_13km','airnow_wrfchem_v4.2'] # make this a list of pairs in obs_model where the obs is the obs label and model is the model_label
     data_proc:
-<<<<<<< HEAD
-      #filter_dict: {'state_name':{'value':['CA','NY'],'oper':'isin'},'WS':{'value':1,'oper':'<'}}
-=======
-      #rem_obs_by_nan_pct: {'group_var': 'siteid','pct_cutoff': 25,'times':'hourly'} # Groups by group_var, then removes all instances of groupvar where obs variable is > pct_cutoff % nan values
->>>>>>> dc8e320a
+      #filter_dict: {'state_name':{'value':['CA','NY'],'oper':'isin'},'WS':{'value':1,'oper':'<'}}
+      #rem_obs_by_nan_pct: {'group_var': 'siteid','pct_cutoff': 25,'times':'hourly'} # Groups by group_var, then removes all instances of groupvar where obs variable is > pct_cutoff % nan values
       rem_obs_nan: True # True: Remove all points where model or obs variable is NaN. False: Remove only points where model variable is NaN.
       set_axis: True #If select True, add vdiff_plot for each variable in obs.
   plot_grp4:
@@ -208,11 +199,8 @@
     domain_name: ['CONUS'] #List of domain names. If domain_type = all domain_name is used in plot title.
     data: ['airnow_cmaq_expt','airnow_rrfs_13km','airnow_wrfchem_v4.2'] # make this a list of pairs in obs_model where the obs is the obs label and model is the model_label
     data_proc:
-<<<<<<< HEAD
-      #filter_dict: {'state_name':{'value':['CA','NY'],'oper':'isin'},'WS':{'value':1,'oper':'<'}}
-=======
-      #rem_obs_by_nan_pct: {'group_var': 'siteid','pct_cutoff': 25,'times':'hourly'} # Groups by group_var, then removes all instances of groupvar where obs variable is > pct_cutoff % nan values
->>>>>>> dc8e320a
+      #filter_dict: {'state_name':{'value':['CA','NY'],'oper':'isin'},'WS':{'value':1,'oper':'<'}}
+      #rem_obs_by_nan_pct: {'group_var': 'siteid','pct_cutoff': 25,'times':'hourly'} # Groups by group_var, then removes all instances of groupvar where obs variable is > pct_cutoff % nan values
       rem_obs_nan: True # True: Remove all points where model or obs variable is NaN. False: Remove only points where model variable is NaN.
       set_axis: True #If select True, add vmin_plot and vmax_plot for each variable in obs.
   plot_grp5:
@@ -225,11 +213,8 @@
     domain_name: ['CONUS'] #List of domain names. If domain_type = all domain_name is used in plot title.
     data: ['airnow_cmaq_expt','airnow_rrfs_13km','airnow_wrfchem_v4.2'] # make this a list of pairs in obs_model where the obs is the obs label and model is the model_label
     data_proc:
-<<<<<<< HEAD
-      #filter_dict: {'state_name':{'value':['CA','NY'],'oper':'isin'},'WS':{'value':1,'oper':'<'}}
-=======
-      #rem_obs_by_nan_pct: {'group_var': 'siteid','pct_cutoff': 25,'times':'hourly'} # Groups by group_var, then removes all instances of groupvar where obs variable is > pct_cutoff % nan values
->>>>>>> dc8e320a
+      #filter_dict: {'state_name':{'value':['CA','NY'],'oper':'isin'},'WS':{'value':1,'oper':'<'}}
+      #rem_obs_by_nan_pct: {'group_var': 'siteid','pct_cutoff': 25,'times':'hourly'} # Groups by group_var, then removes all instances of groupvar where obs variable is > pct_cutoff % nan values
       rem_obs_nan: True # True: Remove all points where model or obs variable is NaN. False: Remove only points where model variable is NaN.
       set_axis: False #If select True, add vmin_plot and vmax_plot for each variable in obs.
 stats:
@@ -249,8 +234,5 @@
   domain_name: ['CONUS'] #List of domain names. If domain_type = all domain_name is used in plot title.
   data: ['airnow_cmaq_expt','airnow_rrfs_13km','airnow_wrfchem_v4.2'] # make this a list of pairs in obs_model where the obs is the obs label and model is the model_label
   #data_proc:
-<<<<<<< HEAD
-    #  filter_dict: {'state_name':{'value':['CA','NY'],'oper':'isin'},'WS':{'value':1,'oper':'<'}}
-=======
-      #rem_obs_by_nan_pct: {'group_var': 'siteid','pct_cutoff': 25,'times':'hourly'} # Groups by group_var, then removes all instances of groupvar where obs variable is > pct_cutoff % nan values
->>>>>>> dc8e320a
+    #filter_dict: {'state_name':{'value':['CA','NY'],'oper':'isin'},'WS':{'value':1,'oper':'<'}}
+    #rem_obs_by_nan_pct: {'group_var': 'siteid','pct_cutoff': 25,'times':'hourly'} # Groups by group_var, then removes all instances of groupvar where obs variable is > pct_cutoff % nan values